import io
import json
import logging
import os
import signal
import shutil
import sys
from pathlib import Path
from typing import Union

import pytest
import pexpect
import pexpect.popen_spawn
import requests
from urllib.parse import urljoin

import deeppavlov
from deeppavlov.core.commands.utils import parse_config
from deeppavlov.download import deep_download
from deeppavlov.core.data.utils import get_all_elems_from_json
from deeppavlov.core.common.paths import get_settings_path
from utils.server_utils.server import get_server_params, SERVER_CONFIG_FILENAME


tests_dir = Path(__file__).parent
test_configs_path = tests_dir / "deeppavlov" / "configs"
src_dir = Path(deeppavlov.__path__[0]) / "configs"
test_src_dir = tests_dir / "test_configs"
download_path = tests_dir / "download"

cache_dir: Path = None
if not os.getenv('DP_PYTEST_NO_CACHE'):
    cache_dir = tests_dir / 'download_cache'

api_port = os.getenv('DP_PYTEST_API_PORT')

TEST_MODES = ['IP',  # test_interacting_pretrained_model
              'TI',  # test_consecutive_training_and_interacting
              ]

ALL_MODES = ('IP', 'TI')

ONE_ARGUMENT_INFER_CHECK = ('Dummy text', None)
TWO_ARGUMENTS_INFER_CHECK = ('Dummy text', 'Dummy text', None)
FOUR_ARGUMENTS_INFER_CHECK = ('Dummy text', 'Dummy text', 'Dummy text', 'Dummy_text', None)

# Mapping from model name to config-model_dir-ispretrained and corresponding queries-response list.
PARAMS = {
    "ecommerce_skill": {
        ("ecommerce_skill/bleu_retrieve.json", "ecommerce_skill_bleu", ALL_MODES): [('Dummy text', '[]', '{}', None)],
        ("ecommerce_skill/tfidf_retrieve.json", "ecommerce_skill_tfidf", ALL_MODES): [('Dummy text', '[]', '{}', None)]
    },
    "faq": {
        ("faq/tfidf_logreg_en_faq.json", "faq_tfidf_logreg_en", ALL_MODES): [ONE_ARGUMENT_INFER_CHECK],
        ("faq/tfidf_autofaq.json", "faq_tfidf_cos", ALL_MODES): [ONE_ARGUMENT_INFER_CHECK],
        ("faq/tfidf_logreg_autofaq.json", "faq_tfidf_logreg", ALL_MODES): [ONE_ARGUMENT_INFER_CHECK],
        ("faq/fasttext_avg_autofaq.json", "faq_fasttext_avg", ALL_MODES): [ONE_ARGUMENT_INFER_CHECK],
        ("faq/fasttext_tfidf_autofaq.json", "faq_fasttext_tfidf", ALL_MODES): [ONE_ARGUMENT_INFER_CHECK]
    },
    "spelling_correction": {
        ("spelling_correction/brillmoore_wikitypos_en.json", "error_model", ALL_MODES):
            [
                ("helllo", "hello"),
                ("datha", "data")
            ],
        ("spelling_correction/brillmoore_kartaslov_ru.json", "error_model", ('IP',)):
            [
                ("преведствую", "приветствую"),
                ("я джва года дду эту игру", "я два года жду эту игру")
            ],
        ("spelling_correction/levenshtein_corrector_ru.json", "error_model", ('IP',)):
            [
                ("преветствую", "приветствую"),
                ("Я джва года хочу такую игру", "я два года хочу такую игру")
            ]
    },
    "go_bot": {
        ("go_bot/gobot_dstc2.json", "gobot_dstc2", ALL_MODES): [ONE_ARGUMENT_INFER_CHECK],
        ("go_bot/gobot_dstc2_best.json", "gobot_dstc2_best", ALL_MODES): [ONE_ARGUMENT_INFER_CHECK],
        ("go_bot/gobot_dstc2_minimal.json", "gobot_dstc2_minimal", ('TI',)): [ONE_ARGUMENT_INFER_CHECK]
    },
    "classifiers": {
        ("classifiers/intents_dstc2.json", "classifiers", ALL_MODES): [ONE_ARGUMENT_INFER_CHECK],
        ("classifiers/intents_dstc2_big.json", "classifiers", ('TI',)): [ONE_ARGUMENT_INFER_CHECK],
        ("classifiers/insults_kaggle.json", "classifiers", ALL_MODES): [ONE_ARGUMENT_INFER_CHECK],
        ("classifiers/sentiment_twitter.json", "classifiers", ALL_MODES): [ONE_ARGUMENT_INFER_CHECK],
        ("classifiers/sentiment_twitter_preproc.json", "classifiers", ALL_MODES): [ONE_ARGUMENT_INFER_CHECK],
        ("classifiers/topic_ag_news.json", "classifiers", ALL_MODES): [ONE_ARGUMENT_INFER_CHECK],
        ("classifiers/rusentiment_cnn.json", "classifiers", ALL_MODES): [ONE_ARGUMENT_INFER_CHECK],
        ("classifiers/rusentiment_elmo.json", "classifiers", ALL_MODES): [ONE_ARGUMENT_INFER_CHECK],
        ("classifiers/yahoo_convers_vs_info.json", "classifiers", ('IP',)): [ONE_ARGUMENT_INFER_CHECK]
    },
    "snips": {
        ("classifiers/intents_snips.json", "classifiers", ('TI',)): [ONE_ARGUMENT_INFER_CHECK],
        ("classifiers/intents_snips_big.json", "classifiers", ('TI',)): [ONE_ARGUMENT_INFER_CHECK],
        ("classifiers/intents_snips_bigru.json", "classifiers", ('TI',)): [ONE_ARGUMENT_INFER_CHECK],
        ("classifiers/intents_snips_bilstm.json", "classifiers", ('TI',)): [ONE_ARGUMENT_INFER_CHECK],
        ("classifiers/intents_snips_bilstm_bilstm.json", "classifiers", ('TI',)): [ONE_ARGUMENT_INFER_CHECK],
        ("classifiers/intents_snips_bilstm_cnn.json", "classifiers", ('TI',)): [ONE_ARGUMENT_INFER_CHECK],
        ("classifiers/intents_snips_bilstm_proj_layer.json", "classifiers", ('TI',)): [ONE_ARGUMENT_INFER_CHECK],
        ("classifiers/intents_snips_bilstm_self_add_attention.json", "classifiers", ('TI',)):
            [ONE_ARGUMENT_INFER_CHECK],
        ("classifiers/intents_snips_bilstm_self_mult_attention.json", "classifiers", ('TI',)):
            [ONE_ARGUMENT_INFER_CHECK],
        ("classifiers/intents_snips_cnn_bilstm.json", "classifiers", ('TI',)): [ONE_ARGUMENT_INFER_CHECK],
        ("classifiers/intents_snips_sklearn.json", "classifiers", ('TI',)): [ONE_ARGUMENT_INFER_CHECK],
        ("classifiers/intents_snips_tfidf_weighted.json", "classifiers", ('TI',)): [ONE_ARGUMENT_INFER_CHECK]
    },
    "sample": {
        ("classifiers/intents_sample_csv.json", "classifiers", ('TI',)): [ONE_ARGUMENT_INFER_CHECK],
        ("classifiers/intents_sample_json.json", "classifiers", ('TI',)): [ONE_ARGUMENT_INFER_CHECK]
    },
    "ner": {
        ("ner/ner_conll2003.json", "ner_conll2003", ALL_MODES): [ONE_ARGUMENT_INFER_CHECK],
        ("ner/ner_dstc2.json", "slotfill_dstc2", ALL_MODES): [ONE_ARGUMENT_INFER_CHECK],
        ("ner/ner_ontonotes.json", "ner_ontonotes", ALL_MODES): [ONE_ARGUMENT_INFER_CHECK],
        ("ner/ner_few_shot_ru_simulate.json", "ner_fs", ('TI',)): [ONE_ARGUMENT_INFER_CHECK],
        ("ner/ner_rus.json", "ner_rus", ('IP',)): [ONE_ARGUMENT_INFER_CHECK],
        ("ner/slotfill_dstc2.json", "slotfill_dstc2", ('IP',)):
            [
                ("chinese food", "{'food': 'chinese'}"),
                ("in the west part", "{'area': 'west'}"),
                ("moderate price range", "{'pricerange': 'moderate'}")
            ]
    },
    "elmo_embedder": {
        ("elmo_embedder/elmo_ru-news.json", "elmo_embedder_ru-news", ('IP',)): [ONE_ARGUMENT_INFER_CHECK],
    },
    "elmo_model": {
        ("elmo/elmo-1b-benchmark_test.json", "elmo-1b-benchmark_test", ('TI',)): [ONE_ARGUMENT_INFER_CHECK],
    },

<<<<<<< HEAD
    "ranking": {("ranking/ranking_insurance_test.json", "ranking", ('TI',)): [ONE_ARGUMENT_INFER_CHECK],
                ("ranking/ranking_insurance_interact_test.json", "ranking", ('IP',)): [ONE_ARGUMENT_INFER_CHECK],
                ("ranking/ranking_ubuntu_v2_test.json", "ranking", ('TI',)): [ONE_ARGUMENT_INFER_CHECK],
                ("ranking/ranking_ubuntu_v2_interact_test.json", "ranking", ('IP',)): [ONE_ARGUMENT_INFER_CHECK],
                ("ranking/ranking_ubuntu_v2_mt_test.json", "ranking", ('TI',)): [ONE_ARGUMENT_INFER_CHECK],
                ("ranking/ranking_ubuntu_v2_mt_interact_test.json", "ranking", ('IP',)): [ONE_ARGUMENT_INFER_CHECK],
                ("ranking/paraphrase_ident_paraphraser_test.json", "ranking", ('TI',)): [ONE_ARGUMENT_INFER_CHECK],
                ("ranking/paraphrase_ident_paraphraser_interact_test.json", "ranking",
                 ('IP',)): [ONE_ARGUMENT_INFER_CHECK],
                ("ranking/paraphrase_ident_qqp_test.json", "ranking", ('TI',)): [ONE_ARGUMENT_INFER_CHECK],
                ("ranking/paraphrase_ident_qqp_bilstm_interact_test.json", "ranking",
                 ('IP',)): [ONE_ARGUMENT_INFER_CHECK],
                ("ranking/paraphrase_ident_qqp_bilstm_test.json", "ranking", ('TI',)): [ONE_ARGUMENT_INFER_CHECK],
                ("ranking/paraphrase_ident_qqp_interact_test.json", "ranking", ('IP',)): [ONE_ARGUMENT_INFER_CHECK],
                ("ranking/ranking_ubuntu_v1_mt_word2vec_smn.json", "ranking", ('TI',)): [ONE_ARGUMENT_INFER_CHECK],
                ("ranking/ranking_ubuntu_v1_mt_word2vec_dam.json", "ranking", ('TI',)): [ONE_ARGUMENT_INFER_CHECK],
                ("ranking/ranking_ubuntu_v1_mt_word2vec_dam_transformer.json", "ranking", ('TI',)): [ONE_ARGUMENT_INFER_CHECK],
                ("ranking/ranking_ubuntu_v2_mt_word2vec_smn.json", "ranking", ('TI',)): [ONE_ARGUMENT_INFER_CHECK],
                ("ranking/ranking_ubuntu_v2_mt_word2vec_dam.json", "ranking", ('TI',)): [ONE_ARGUMENT_INFER_CHECK],
                ("ranking/ranking_ubuntu_v2_mt_word2vec_dam_transformer.json", "ranking", ('TI',)): [ONE_ARGUMENT_INFER_CHECK],
                ("ranking/ranking_ubuntu_v2_mt_word2vec_dam_transformer.json", "ranking", ('IP',)):
                    [(' & & & & & & & & bonhoeffer  whar drives do you want to mount what &  i have an ext3 usb drive  '
                      '& look with fdisk -l & hello there & fdisk is all you need',
                      '[0.9728276 0.1618539 0.9873016]')]
=======
    "ranking": {
        ("ranking/ranking_insurance_test.json", "ranking", ('TI',)): [ONE_ARGUMENT_INFER_CHECK],
        ("ranking/ranking_insurance_interact_test.json", "ranking", ('IP',)): [ONE_ARGUMENT_INFER_CHECK],
        ("ranking/ranking_ubuntu_v2_test.json", "ranking", ('TI',)): [ONE_ARGUMENT_INFER_CHECK],
        ("ranking/ranking_ubuntu_v2_interact_test.json", "ranking", ('IP',)): [ONE_ARGUMENT_INFER_CHECK],
        ("ranking/ranking_ubuntu_v2_mt_test.json", "ranking", ('TI',)): [ONE_ARGUMENT_INFER_CHECK],
        ("ranking/ranking_ubuntu_v2_mt_interact_test.json", "ranking", ('IP',)): [ONE_ARGUMENT_INFER_CHECK],
        ("ranking/paraphrase_ident_paraphraser_test.json", "ranking", ('TI',)): [ONE_ARGUMENT_INFER_CHECK],
        ("ranking/paraphrase_ident_paraphraser_interact_test.json", "ranking",
         ('IP',)): [ONE_ARGUMENT_INFER_CHECK],
        ("ranking/paraphrase_ident_paraphraser_pretrain.json", "ranking", ('TI',)): [ONE_ARGUMENT_INFER_CHECK],
        ("ranking/paraphrase_ident_paraphraser_tune.json", "ranking", ('TI',)): [ONE_ARGUMENT_INFER_CHECK],
        ("ranking/paraphrase_ident_tune_interact.json", "ranking",
         ('IP',)): [ONE_ARGUMENT_INFER_CHECK],
        ("ranking/paraphrase_ident_paraphraser_elmo.json", "ranking", ('TI',)): [ONE_ARGUMENT_INFER_CHECK],
        ("ranking/paraphrase_ident_elmo_interact.json", "ranking",
         ('IP',)): [ONE_ARGUMENT_INFER_CHECK],
        ("ranking/paraphrase_ident_qqp_test.json", "ranking", ('TI',)): [ONE_ARGUMENT_INFER_CHECK],
        ("ranking/paraphrase_ident_qqp_bilstm_interact_test.json", "ranking",
         ('IP',)): [ONE_ARGUMENT_INFER_CHECK],
        ("ranking/paraphrase_ident_qqp_bilstm_test.json", "ranking", ('TI',)): [ONE_ARGUMENT_INFER_CHECK],
        ("ranking/paraphrase_ident_qqp_interact_test.json", "ranking", ('IP',)): [ONE_ARGUMENT_INFER_CHECK]
>>>>>>> d9077174
    },
    "doc_retrieval": {
        ("doc_retrieval/en_ranker_tfidf_wiki_test.json", "doc_retrieval", ('TI',)): [ONE_ARGUMENT_INFER_CHECK],
        ("doc_retrieval/ru_ranker_tfidf_wiki_test.json", "doc_retrieval", ('TI',)): [ONE_ARGUMENT_INFER_CHECK]
    },
    "squad": {
        ("squad/squad.json", "squad_model", ALL_MODES): [TWO_ARGUMENTS_INFER_CHECK],
        ("squad/squad_ru.json", "squad_model_ru", ALL_MODES): [TWO_ARGUMENTS_INFER_CHECK],
        ("squad/multi_squad_noans.json", "multi_squad_noans", ('IP',)): [TWO_ARGUMENTS_INFER_CHECK]
    },
    "seq2seq_go_bot": {
        ("seq2seq_go_bot/bot_kvret_train.json", "seq2seq_go_bot", ('TI',)):
        [
           ("will it snow on tuesday?",
            "f78cf0f9-7d1e-47e9-aa45-33f9942c94be",
            "",
            "",
            "",
            None)
        ],
        ("seq2seq_go_bot/bot_kvret.json", "seq2seq_go_bot", ('IP',)):
        [
           ("will it snow on tuesday?",
            "f78cf0f9-7d1e-47e9-aa45-33f9942c94be",
            None)
        ]
    },
    "odqa": {
        ("odqa/en_odqa_infer_wiki_test.json", "odqa", ('IP',)): [ONE_ARGUMENT_INFER_CHECK],
        ("odqa/ru_odqa_infer_wiki_test.json", "odqa", ('IP',)): [ONE_ARGUMENT_INFER_CHECK]
    },
    "morpho_tagger": {
        ("morpho_tagger/UD2.0/morpho_en.json", "morpho_tagger_en", ALL_MODES): [ONE_ARGUMENT_INFER_CHECK],
        ("morpho_tagger/UD2.0/morpho_ru_syntagrus_pymorphy.json", "morpho_tagger_pymorphy", ALL_MODES):
            [ONE_ARGUMENT_INFER_CHECK],
        ("morpho_tagger/UD2.0/morpho_ru_syntagrus.json", "morpho_tagger_pymorphy", ALL_MODES):
            [ONE_ARGUMENT_INFER_CHECK]
    }
}

MARKS = {"gpu_only": ["squad"], "slow": ["error_model", "go_bot", "squad"]}  # marks defined in pytest.ini

TEST_GRID = []
for model in PARAMS.keys():
    for conf_file, model_dir, mode in PARAMS[model].keys():
        marks = []
        for mark in MARKS.keys():
            if model in MARKS[mark]:
                marks.append(eval("pytest.mark." + mark))
        grid_unit = pytest.param(model, conf_file, model_dir, mode, marks=marks)
        TEST_GRID.append(grid_unit)


def _override_with_test_values(item: Union[dict, list]) -> None:
    if isinstance(item, dict):
        keys = [k for k in item.keys() if k.startswith('pytest_')]
        for k in keys:
            item[k[len('pytest_'):]] = item.pop(k)
        item = item.values()

    for child in item:
        if isinstance(child, (dict, list)):
            _override_with_test_values(child)


def download_config(config_path):
    src_file = src_dir / config_path
    if not src_file.is_file():
        src_file = test_src_dir / config_path

    if not src_file.is_file():
        raise RuntimeError('No config file {}'.format(config_path))

    with src_file.open(encoding='utf8') as fin:
        config: dict = json.load(fin)

    # Download referenced config files
    config_references = get_all_elems_from_json(parse_config(config), 'config_path')
    for config_ref in config_references:
        m_name = config_ref.split('/')[-2]
        config_ref = '/'.join(config_ref.split('/')[-2:])

        test_configs_path.joinpath(m_name).mkdir(exist_ok=True)
        if not test_configs_path.joinpath(config_ref).exists():
            download_config(config_ref)

    # Update config for testing
    config.setdefault('train', {}).setdefault('pytest_epochs', 1)
    _override_with_test_values(config)

    config_vars = config.setdefault('metadata', {}).setdefault('variables', {})
    config_vars['ROOT_PATH'] = str(download_path)
    config_vars['CONFIGS_PATH'] = str(test_configs_path)

    config_path = test_configs_path / config_path
    config_path.parent.mkdir(exist_ok=True, parents=True)
    with config_path.open("w", encoding='utf8') as fout:
        json.dump(config, fout)


def install_config(config_path):
    logfile = io.BytesIO(b'')
    p = pexpect.popen_spawn.PopenSpawn(sys.executable + " -m deeppavlov install " + str(config_path), timeout=None,
                                       logfile=logfile)
    p.readlines()
    if p.wait() != 0:
        raise RuntimeError('Installing process of {} returned non-zero exit code: \n{}'
                           .format(config_path, logfile.getvalue().decode()))


def setup_module():
    shutil.rmtree(str(test_configs_path), ignore_errors=True)
    shutil.rmtree(str(download_path), ignore_errors=True)
    test_configs_path.mkdir(parents=True)

    for m_name, conf_dict in PARAMS.items():
        test_configs_path.joinpath(m_name).mkdir(exist_ok=True, parents=True)
        for (config_path, _, _), _ in conf_dict.items():
            download_config(config_path)

    if cache_dir:
        cache_dir.mkdir(parents=True, exist_ok=True)
        os.environ['DP_CACHE_DIR'] = str(cache_dir.resolve())


def teardown_module():
    shutil.rmtree(str(test_configs_path.parent), ignore_errors=True)
    shutil.rmtree(str(download_path), ignore_errors=True)

    if cache_dir:
        shutil.rmtree(str(cache_dir), ignore_errors=True)


@pytest.mark.parametrize("model,conf_file,model_dir,mode", TEST_GRID, scope='class')
class TestQuickStart(object):
    @staticmethod
    def interact(config_path, model_directory, qr_list=None):
        qr_list = qr_list or []
        logfile = io.BytesIO(b'')
        p = pexpect.popen_spawn.PopenSpawn(' '.join([sys.executable, "-m", "deeppavlov", "interact", str(config_path)]),
                                           timeout=None, logfile=logfile)
        try:
            for *query, expected_response in qr_list:  # works until the first failed query
                for q in query:
                    p.expect("::")
                    p.sendline(q)

                p.expect(">> ")
                if expected_response is not None:
                    actual_response = p.readline().decode().strip()
                    assert expected_response == actual_response,\
                        f"Error in interacting with {model_directory} ({config_path}): {query}"

            p.expect("::")
            p.sendline("quit")
            p.readlines()
            if p.wait() != 0:
                raise RuntimeError('Error in quitting from deep.py: \n{}'.format(logfile.getvalue().decode()))
        except pexpect.exceptions.EOF:
            raise RuntimeError('Got unexpected EOF: \n{}'.format(logfile.getvalue().decode()))

    @staticmethod
    def interact_api(config_path):
        server_conf_file = get_settings_path() / SERVER_CONFIG_FILENAME

        server_params = get_server_params(server_conf_file, config_path)
        model_args_names = server_params['model_args_names']

        url_base = 'http://{}:{}/'.format(server_params['host'], api_port or server_params['port'])
        url = urljoin(url_base.replace('http://0.0.0.0:', 'http://127.0.0.1:'), server_params['model_endpoint'])

        post_headers = {'Accept': 'application/json'}

        post_payload = {}
        for arg_name in model_args_names:
            arg_value = str(' '.join(['qwerty'] * 10))
            post_payload[arg_name] = [arg_value]

        logfile = io.BytesIO(b'')
        args = [sys.executable, "-m", "deeppavlov", "riseapi", str(config_path)]
        if api_port:
            args += ['-p', str(api_port)]
        p = pexpect.popen_spawn.PopenSpawn(' '.join(args),
                                           timeout=None, logfile=logfile)
        try:
            p.expect(url_base)
            post_response = requests.post(url, json=post_payload, headers=post_headers)
            response_code = post_response.status_code
            assert response_code == 200, f"POST request returned error code {response_code} with {config_path}"

        except pexpect.exceptions.EOF:
            raise RuntimeError('Got unexpected EOF: \n{}'.format(logfile.getvalue().decode()))

        finally:
            p.kill(signal.SIGTERM)
            p.wait()
            # if p.wait() != 0:
            #     raise RuntimeError('Error in shutting down API server: \n{}'.format(logfile.getvalue().decode()))

    def test_interacting_pretrained_model(self, model, conf_file, model_dir, mode):
        if 'IP' in mode:
            config_file_path = str(test_configs_path.joinpath(conf_file))
            install_config(config_file_path)
            deep_download(config_file_path)

            self.interact(test_configs_path / conf_file, model_dir, PARAMS[model][(conf_file, model_dir, mode)])
        else:
            pytest.skip("Unsupported mode: {}".format(mode))

    def test_interacting_pretrained_model_api(self, model, conf_file, model_dir, mode):
        if 'IP' in mode:
            self.interact_api(test_configs_path / conf_file)

            if 'TI' not in mode:
                shutil.rmtree(str(download_path), ignore_errors=True)
        else:
            pytest.skip("Unsupported mode: {}".format(mode))

    def test_consecutive_training_and_interacting(self, model, conf_file, model_dir, mode):
        if 'TI' in mode:
            c = test_configs_path / conf_file
            model_path = download_path / model_dir

            if 'IP' not in mode:
                config_path = str(test_configs_path.joinpath(conf_file))
                install_config(config_path)
                deep_download(config_path)
            shutil.rmtree(str(model_path),  ignore_errors=True)

            logfile = io.BytesIO(b'')
            p = pexpect.popen_spawn.PopenSpawn(sys.executable + " -m deeppavlov train " + str(c), timeout=None,
                                               logfile=logfile)
            p.readlines()
            if p.wait() != 0:
                raise RuntimeError('Training process of {} returned non-zero exit code: \n{}'
                                   .format(model_dir, logfile.getvalue().decode()))
            self.interact(c, model_dir)

            shutil.rmtree(str(download_path), ignore_errors=True)
        else:
            pytest.skip("Unsupported mode: {}".format(mode))


def test_crossvalidation():
    model_dir = 'faq'
    conf_file = 'cv/cv_tfidf_autofaq.json'

    download_config(conf_file)

    c = test_configs_path / conf_file
    model_path = download_path / model_dir

    install_config(c)
    deep_download(c)
    shutil.rmtree(str(model_path),  ignore_errors=True)

    logfile = io.BytesIO(b'')
    p = pexpect.popen_spawn.PopenSpawn(sys.executable + f" -m deeppavlov crossval {c} --folds 2",
                                       timeout=None, logfile=logfile)
    p.readlines()
    if p.wait() != 0:
        raise RuntimeError('Training process of {} returned non-zero exit code: \n{}'
                           .format(model_dir, logfile.getvalue().decode()))

    shutil.rmtree(str(download_path), ignore_errors=True)


def test_param_search():
    model_dir = 'faq'
    conf_file = 'paramsearch/tfidf_logreg_autofaq_psearch.json'

    download_config(conf_file)

    c = test_configs_path / conf_file
    model_path = download_path / model_dir

    install_config(c)
    deep_download(c)

    shutil.rmtree(str(model_path),  ignore_errors=True)

    logfile = io.BytesIO(b'')
    p = pexpect.popen_spawn.PopenSpawn(sys.executable + f" -m deeppavlov.paramsearch {c} --folds 2",
                                       timeout=None, logfile=logfile)
    p.readlines()
    if p.wait() != 0:
        raise RuntimeError('Training process of {} returned non-zero exit code: \n{}'
                           .format(model_dir, logfile.getvalue().decode()))

    shutil.rmtree(str(download_path), ignore_errors=True)


def test_evolving():
    model_dir = 'evolution'
    conf_file = 'evolution/evolve_intents_snips.json'
    download_config(conf_file)

    c = test_configs_path / conf_file
    model_path = download_path / model_dir

    install_config(c)
    deep_download(c)

    shutil.rmtree(str(model_path), ignore_errors=True)

    logfile = io.BytesIO(b'')
    p = pexpect.popen_spawn.PopenSpawn(sys.executable + f" -m deeppavlov.evolve {c} --iterations 1 --p_size 1",
                                       timeout=None, logfile=logfile)
    p.readlines()
    if p.wait() != 0:
        raise RuntimeError('Training process of {} returned non-zero exit code: \n{}'
                           .format(model_dir, logfile.getvalue().decode()))

    shutil.rmtree(str(download_path), ignore_errors=True)


def test_hashes_existence():
    all_configs = list(src_dir.glob('**/*.json')) + list(test_src_dir.glob('**/*.json'))
    url_root = 'http://files.deeppavlov.ai/'
    downloads_urls = set()
    for config in all_configs:
        config = json.loads(config.read_text(encoding='utf-8'))
        downloads_urls |= {d if isinstance(d, str) else d['url'] for d in
                           config.get('metadata', {}).get('download', [])}
    downloads_urls = [url + '.md5' for url in downloads_urls if url.startswith(url_root)]
    messages = []

    logging.getLogger("urllib3").setLevel(logging.WARNING)

    for url in downloads_urls:
        status = requests.get(url).status_code
        if status != 200:
            messages.append(f'got status_code {status} for {url}')
    if messages:
        raise RuntimeError('\n'.join(messages))<|MERGE_RESOLUTION|>--- conflicted
+++ resolved
@@ -129,33 +129,6 @@
     "elmo_model": {
         ("elmo/elmo-1b-benchmark_test.json", "elmo-1b-benchmark_test", ('TI',)): [ONE_ARGUMENT_INFER_CHECK],
     },
-
-<<<<<<< HEAD
-    "ranking": {("ranking/ranking_insurance_test.json", "ranking", ('TI',)): [ONE_ARGUMENT_INFER_CHECK],
-                ("ranking/ranking_insurance_interact_test.json", "ranking", ('IP',)): [ONE_ARGUMENT_INFER_CHECK],
-                ("ranking/ranking_ubuntu_v2_test.json", "ranking", ('TI',)): [ONE_ARGUMENT_INFER_CHECK],
-                ("ranking/ranking_ubuntu_v2_interact_test.json", "ranking", ('IP',)): [ONE_ARGUMENT_INFER_CHECK],
-                ("ranking/ranking_ubuntu_v2_mt_test.json", "ranking", ('TI',)): [ONE_ARGUMENT_INFER_CHECK],
-                ("ranking/ranking_ubuntu_v2_mt_interact_test.json", "ranking", ('IP',)): [ONE_ARGUMENT_INFER_CHECK],
-                ("ranking/paraphrase_ident_paraphraser_test.json", "ranking", ('TI',)): [ONE_ARGUMENT_INFER_CHECK],
-                ("ranking/paraphrase_ident_paraphraser_interact_test.json", "ranking",
-                 ('IP',)): [ONE_ARGUMENT_INFER_CHECK],
-                ("ranking/paraphrase_ident_qqp_test.json", "ranking", ('TI',)): [ONE_ARGUMENT_INFER_CHECK],
-                ("ranking/paraphrase_ident_qqp_bilstm_interact_test.json", "ranking",
-                 ('IP',)): [ONE_ARGUMENT_INFER_CHECK],
-                ("ranking/paraphrase_ident_qqp_bilstm_test.json", "ranking", ('TI',)): [ONE_ARGUMENT_INFER_CHECK],
-                ("ranking/paraphrase_ident_qqp_interact_test.json", "ranking", ('IP',)): [ONE_ARGUMENT_INFER_CHECK],
-                ("ranking/ranking_ubuntu_v1_mt_word2vec_smn.json", "ranking", ('TI',)): [ONE_ARGUMENT_INFER_CHECK],
-                ("ranking/ranking_ubuntu_v1_mt_word2vec_dam.json", "ranking", ('TI',)): [ONE_ARGUMENT_INFER_CHECK],
-                ("ranking/ranking_ubuntu_v1_mt_word2vec_dam_transformer.json", "ranking", ('TI',)): [ONE_ARGUMENT_INFER_CHECK],
-                ("ranking/ranking_ubuntu_v2_mt_word2vec_smn.json", "ranking", ('TI',)): [ONE_ARGUMENT_INFER_CHECK],
-                ("ranking/ranking_ubuntu_v2_mt_word2vec_dam.json", "ranking", ('TI',)): [ONE_ARGUMENT_INFER_CHECK],
-                ("ranking/ranking_ubuntu_v2_mt_word2vec_dam_transformer.json", "ranking", ('TI',)): [ONE_ARGUMENT_INFER_CHECK],
-                ("ranking/ranking_ubuntu_v2_mt_word2vec_dam_transformer.json", "ranking", ('IP',)):
-                    [(' & & & & & & & & bonhoeffer  whar drives do you want to mount what &  i have an ext3 usb drive  '
-                      '& look with fdisk -l & hello there & fdisk is all you need',
-                      '[0.9728276 0.1618539 0.9873016]')]
-=======
     "ranking": {
         ("ranking/ranking_insurance_test.json", "ranking", ('TI',)): [ONE_ARGUMENT_INFER_CHECK],
         ("ranking/ranking_insurance_interact_test.json", "ranking", ('IP',)): [ONE_ARGUMENT_INFER_CHECK],
@@ -177,8 +150,17 @@
         ("ranking/paraphrase_ident_qqp_bilstm_interact_test.json", "ranking",
          ('IP',)): [ONE_ARGUMENT_INFER_CHECK],
         ("ranking/paraphrase_ident_qqp_bilstm_test.json", "ranking", ('TI',)): [ONE_ARGUMENT_INFER_CHECK],
-        ("ranking/paraphrase_ident_qqp_interact_test.json", "ranking", ('IP',)): [ONE_ARGUMENT_INFER_CHECK]
->>>>>>> d9077174
+        ("ranking/paraphrase_ident_qqp_interact_test.json", "ranking", ('IP',)): [ONE_ARGUMENT_INFER_CHECK],
+        ("ranking/ranking_ubuntu_v1_mt_word2vec_smn.json", "ranking", ('TI',)): [ONE_ARGUMENT_INFER_CHECK],
+        ("ranking/ranking_ubuntu_v1_mt_word2vec_dam.json", "ranking", ('TI',)): [ONE_ARGUMENT_INFER_CHECK],
+        ("ranking/ranking_ubuntu_v1_mt_word2vec_dam_transformer.json", "ranking", ('TI',)): [ONE_ARGUMENT_INFER_CHECK],
+        ("ranking/ranking_ubuntu_v2_mt_word2vec_smn.json", "ranking", ('TI',)): [ONE_ARGUMENT_INFER_CHECK],
+        ("ranking/ranking_ubuntu_v2_mt_word2vec_dam.json", "ranking", ('TI',)): [ONE_ARGUMENT_INFER_CHECK],
+        ("ranking/ranking_ubuntu_v2_mt_word2vec_dam_transformer.json", "ranking", ('TI',)): [ONE_ARGUMENT_INFER_CHECK],
+        ("ranking/ranking_ubuntu_v2_mt_word2vec_dam_transformer.json", "ranking", ('IP',)):
+            [(' & & & & & & & & bonhoeffer  whar drives do you want to mount what &  i have an ext3 usb drive  '
+              '& look with fdisk -l & hello there & fdisk is all you need',
+              '[0.9728276 0.1618539 0.9873016]')]
     },
     "doc_retrieval": {
         ("doc_retrieval/en_ranker_tfidf_wiki_test.json", "doc_retrieval", ('TI',)): [ONE_ARGUMENT_INFER_CHECK],
