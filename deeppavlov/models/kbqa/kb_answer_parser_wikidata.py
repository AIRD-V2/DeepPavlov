--- conflicted
+++ resolved
@@ -23,20 +23,15 @@
 
 
 @register('kb_answer_parser_wikidata')
-<<<<<<< HEAD
-class KBAnswerParser(Component, Serializable):
-=======
 class KBAnswerParserWikidata(Component, Serializable):
->>>>>>> cb14f7d2
     """
        Class for generation of answer using triplets with the entity
        in the question and relations predicted from the question by the
        relation prediction model.
        We search a triplet with the predicted relations
     """
-
-    def __init__(self, load_path: str, top_k_classes: int, classes_vocab_keys: Tuple, debug=False, *args,
-                 **kwargs) -> None:
+    
+    def __init__(self, load_path: str, top_k_classes: int, classes_vocab_keys: Tuple, *args, **kwargs) -> None:
         super().__init__(save_path=None, load_path=load_path)
         self.top_k_classes = top_k_classes
         self.classes = list(classes_vocab_keys)
