# Copyright 2019 Neural Networks and Deep Learning lab, MIPT
#
# Licensed under the Apache License, Version 2.0 (the "License");
# you may not use this file except in compliance with the License.
# You may obtain a copy of the License at
#
#     http://www.apache.org/licenses/LICENSE-2.0
#
# Unless required by applicable law or agreed to in writing, software
# distributed under the License is distributed on an "AS IS" BASIS,
# WITHOUT WARRANTIES OR CONDITIONS OF ANY KIND, either express or implied.
# See the License for the specific language governing permissions and
# limitations under the License.
from logging import getLogger
from typing import List, Any, Tuple, Union, Dict

import numpy as np
import tensorflow as tf
from tensorflow.python.ops import array_ops
from tensorflow.contrib.layers import xavier_initializer
import tensorflow.keras.backend as kb
from bert_dp.modeling import BertConfig, BertModel
from bert_dp.optimization import AdamWeightDecayOptimizer

from deeppavlov.core.commands.utils import expand_path
from deeppavlov.core.common.registry import register
from deeppavlov.models.bert.bert_sequence_tagger import BertSequenceNetwork, token_from_subtoken,\
    ExponentialMovingAverage
from deeppavlov.core.data.utils import zero_pad
from deeppavlov.core.models.component import Component
from deeppavlov.core.layers.tf_layers import bi_rnn
from deeppavlov.core.models.tf_model import LRScheduledTFModel

log = getLogger(__name__)


def gather_indexes(A: tf.Tensor, B: tf.Tensor) -> tf.Tensor:
    """
    Args:
        A: a tensor with data
        B: an integer tensor with indexes

    Returns:
<<<<<<< HEAD
        answer: a tensor C, such that C[i, j] = A[i, B[i, j]].
            In case B is one-dimensional, the output is C[i] = A[i, B[i]]
=======
        `answer` a tensor such that ``answer[i, j] = A[i, B[i, j]]``.
        In case `B` is one-dimensional, the output is ``answer[i] = A[i, B[i]]``
>>>>>>> 99831426

    """
    are_indexes_one_dim = (kb.ndim(B) == 1)
    if are_indexes_one_dim:
        B = tf.expand_dims(B, -1)
    first_dim_indexes = tf.expand_dims(tf.range(tf.shape(B)[0]), -1)
    first_dim_indexes = tf.tile(first_dim_indexes, [1, tf.shape(B)[1]])
    indexes = tf.stack([first_dim_indexes, B], axis=-1)
    answer = tf.gather_nd(A, indexes)
    if are_indexes_one_dim:
        answer = answer[:,0]
    return answer
<<<<<<< HEAD
=======

>>>>>>> 99831426

def biaffine_layer(deps: tf.Tensor, heads: tf.Tensor, deps_dim: int,
                   heads_dim: int, output_dim: int, name: str="biaffine_layer") -> tf.Tensor:
    """Implements a biaffine layer from [Dozat, Manning, 2016].

<<<<<<< HEAD
def biaffine_layer(deps: tf.Tensor, heads: tf.Tensor, deps_dim: int,
                   heads_dim: int, output_dim: int, name: str="biaffine_layer"):
    """Implements a biaffine layer from [Dozat, Manning, 2016].

=======
>>>>>>> 99831426
    Args:
        deps: the 3D-tensor of dependency states,
        heads: the 3D-tensor of head states,
        deps_dim: the dimension of dependency states,
        heads_dim: the dimension of head_states,
        output_dim: the output dimension
        name: the name of a layer

    Returns:
<<<<<<< HEAD
        answer: the output 3D-tensor
=======
        `answer` the output 3D-tensor
>>>>>>> 99831426

    """
    input_shape = [tf.keras.backend.shape(deps)[i]
                   for i in range(tf.keras.backend.ndim(deps))]
    first_input = tf.reshape(deps, [-1, deps_dim])  # first_input.shape = (B*L, D1)
    second_input = tf.reshape(heads, [-1, heads_dim])  # second_input.shape = (B*L, D2)
    with tf.variable_scope(name):
        kernel_shape=(deps_dim, heads_dim * output_dim)
        kernel = tf.get_variable('kernel', shape=kernel_shape, initializer=xavier_initializer())
        first = tf.matmul(first_input, kernel)  # (B*L, D2*H)
        first = tf.reshape(first, [-1, heads_dim, output_dim])  # (B*L, D2, H)
        # answer = tf.matmul(first, tf.expand_dims(second_input, -1), transpose_a=True)  # (B*L, H, 1)
        # answer = tf.reshape(answer, answer.get_shape().as_list()[:-1])
        answer = tf.keras.backend.batch_dot(first, second_input, axes=[1,1])
        first_bias = tf.get_variable('first_bias', shape=(deps_dim, output_dim), initializer=xavier_initializer())
        answer += tf.matmul(first_input, first_bias)
        second_bias = tf.get_variable('second_bias', shape=(heads_dim, output_dim), initializer=xavier_initializer())
        answer += tf.matmul(second_input, second_bias)
        label_bias = tf.get_variable('label_bias', shape=(output_dim,), initializer=xavier_initializer())
        # label_bias = tf.reshape(label_bias, [1, output_dim])
        # answer += label_bias
        answer = tf.keras.backend.bias_add(answer, label_bias)
        answer = tf.reshape(answer, input_shape[:-1] + [output_dim])
    return answer


<<<<<<< HEAD
def biaffine_attention(deps: tf.Tensor, heads: tf.Tensor, name="biaffine_attention"):
=======
def biaffine_attention(deps: tf.Tensor, heads: tf.Tensor, name="biaffine_attention") -> tf.Tensor:
>>>>>>> 99831426
    """Implements a trainable matching layer between two families of embeddings.

    Args:
        deps: the 3D-tensor of dependency states,
        heads: the 3D-tensor of head states,
        name: the name of a layer

    Returns:
<<<<<<< HEAD
        answer: a 3D-tensor of pairwise scores between deps and heads
=======
        `answer` a 3D-tensor of pairwise scores between deps and heads

>>>>>>> 99831426
    """
    deps_dim_int = deps.get_shape().as_list()[-1]
    heads_dim_int = heads.get_shape().as_list()[-1]
    assert deps_dim_int == heads_dim_int
    with tf.variable_scope(name):
        kernel_shape = (deps_dim_int, heads_dim_int)
        kernel = tf.get_variable('kernel', shape=kernel_shape, initializer=tf.initializers.identity())
        first_bias = tf.get_variable('first_bias', shape=(kernel_shape[0], 1),
                                     initializer=xavier_initializer())
        second_bias = tf.get_variable('second_bias', shape=(kernel_shape[1], 1),
                                      initializer=xavier_initializer())
        # deps.shape = (B, L, D)
        first = tf.tensordot(deps, kernel, axes=[-1,-2])  # first.shape = (B, L, D), first_rie = sum_d x_{rid} a_{de}
        answer = tf.matmul(first, heads, transpose_b=True)  # answer.shape = (B, L, L)
        # add bias over x axis
        first_bias_term = tf.tensordot(deps, first_bias, axes=[-1,-2])
        answer += first_bias_term
        # add bias over y axis
        second_bias_term = tf.tensordot(heads, second_bias, axes=[-1,-2]) # (B, L, 1)
        second_bias_term = tf.transpose(second_bias_term, [0, 2, 1])  # (B, 1, L)
        answer += second_bias_term
    return answer


@register('bert_syntax_parser')
class BertSyntaxParser(BertSequenceNetwork):
    """BERT-based model for syntax parsing.
    For each word the model predicts the index of its syntactic head
    and the label of the dependency between this head and the current word.
    See :class:`deeppavlov.models.bert.bert_sequence_tagger.BertSequenceNetwork`
    for the description of inherited parameters.

    Args:
        n_deps: number of distinct syntactic dependencies
        embeddings_dropout: dropout for embeddings in biaffine layer
        state_size: the size of hidden state in biaffine layer
        dep_state_size: the size of hidden state in biaffine layer
        use_birnn: whether to use bidirection rnn after BERT layers.
            Set it to `True` as it leads to much higher performance at least on large datasets
        birnn_cell_type: the type of Bidirectional RNN. Either `lstm` or `gru`
        birnn_hidden_size: number of hidden units in the BiRNN layer in each direction
        return_probas: set this to `True` if you need the probabilities instead of raw answers
        predict tags: whether to predict morphological tags together with syntactic information
        n_tags: the number of morphological tags
        tag_weight: the weight of tag model loss in multitask training
    """

    def __init__(self,
                 n_deps: int,
                 keep_prob: float,
                 bert_config_file: str,
                 pretrained_bert: str = None,
                 attention_probs_keep_prob: float = None,
                 hidden_keep_prob: float = None,
                 embeddings_dropout: float = 0.0,
                 encoder_layer_ids: List[int] = (-1,),
                 encoder_dropout: float = 0.0,
                 optimizer: str = None,
                 weight_decay_rate: float = 1e-6,
                 state_size: int = 256,
                 use_birnn: bool = True,
                 birnn_cell_type: str = 'lstm',
                 birnn_hidden_size: int = 256,
                 ema_decay: float = None,
                 ema_variables_on_cpu: bool = True,
                 predict_tags = False,
                 n_tags = None,
                 tag_weight = 1.0,
                 return_probas: bool = False,
                 freeze_embeddings: bool = False,
                 learning_rate: float = 1e-3,
                 bert_learning_rate: float = 2e-5,
                 min_learning_rate: float = 1e-07,
                 learning_rate_drop_patience: int = 20,
                 learning_rate_drop_div: float = 2.0,
                 load_before_drop: bool = True,
                 clip_norm: float = 1.0,
                 **kwargs) -> None:
        self.n_deps = n_deps
        self.embeddings_dropout = embeddings_dropout
        self.state_size = state_size
        self.use_birnn = use_birnn
        self.birnn_cell_type = birnn_cell_type
        self.birnn_hidden_size = birnn_hidden_size
        self.return_probas = return_probas
        self.predict_tags = predict_tags
        self.n_tags = n_tags
        self.tag_weight = tag_weight
        if self.predict_tags and self.n_tags is None:
            raise ValueError("n_tags should be given if `predict_tags`=True.")
        super().__init__(keep_prob=keep_prob,
                         bert_config_file=bert_config_file,
                         pretrained_bert=pretrained_bert,
                         attention_probs_keep_prob=attention_probs_keep_prob,
                         hidden_keep_prob=hidden_keep_prob,
                         encoder_layer_ids=encoder_layer_ids,
                         encoder_dropout=encoder_dropout,
                         optimizer=optimizer,
                         weight_decay_rate=weight_decay_rate,
                         ema_decay=ema_decay,
                         ema_variables_on_cpu=ema_variables_on_cpu,
                         freeze_embeddings=freeze_embeddings,
                         learning_rate=learning_rate,
                         bert_learning_rate=bert_learning_rate,
                         min_learning_rate=min_learning_rate,
                         learning_rate_drop_div=learning_rate_drop_div,
                         learning_rate_drop_patience=learning_rate_drop_patience,
                         load_before_drop=load_before_drop,
                         clip_norm=clip_norm,
                         **kwargs)

    def _init_graph(self) -> None:
        self._init_placeholders()

        units = super()._init_graph()

        with tf.variable_scope('ner'):
            units = token_from_subtoken(units, self.y_masks_ph)
            if self.use_birnn:
                units, _ = bi_rnn(units,
                                  self.birnn_hidden_size,
                                  cell_type=self.birnn_cell_type,
                                  seq_lengths=self.seq_lengths,
                                  name='birnn')
                units = tf.concat(units, -1)
            # for heads
            head_embeddings = tf.layers.dense(units, units=self.state_size, activation="relu")
            head_embeddings = tf.nn.dropout(head_embeddings, self.embeddings_keep_prob_ph)
            dep_embeddings = tf.layers.dense(units, units=self.state_size, activation="relu")
            dep_embeddings = tf.nn.dropout(dep_embeddings, self.embeddings_keep_prob_ph)
            self.dep_head_similarities = biaffine_attention(dep_embeddings, head_embeddings)
            self.dep_heads = tf.argmax(self.dep_head_similarities, -1)
            self.dep_head_probs = tf.nn.softmax(self.dep_head_similarities)
            # for dependency types
            head_embeddings = tf.layers.dense(units, units=self.state_size, activation="relu")
            head_embeddings = tf.nn.dropout(head_embeddings, self.embeddings_keep_prob_ph)
            dep_embeddings = tf.layers.dense(units, units=self.state_size, activation="relu")
            dep_embeddings = tf.nn.dropout(dep_embeddings, self.embeddings_keep_prob_ph)
            # matching each word with its head
            head_embeddings = gather_indexes(head_embeddings, self.y_head_ph)
            self.dep_logits = biaffine_layer(dep_embeddings, head_embeddings, 
                                             deps_dim=self.state_size, heads_dim=self.state_size, 
                                             output_dim=self.n_deps)
            self.deps = tf.argmax(self.dep_logits, -1)
            self.dep_probs = tf.nn.softmax(self.dep_logits)
            if self.predict_tags:
                tag_embeddings = tf.layers.dense(units, units=self.state_size, activation="relu")
                tag_embeddings = tf.nn.dropout(tag_embeddings, self.embeddings_keep_prob_ph) 
                self.tag_logits = tf.layers.dense(tag_embeddings, units=self.n_tags)
                self.tags = tf.argmax(self.tag_logits, -1)
                self.tag_probs = tf.nn.softmax(self.tag_logits)
        with tf.variable_scope("loss"):
            tag_mask = self._get_tag_mask()
            y_mask = tf.cast(tag_mask, tf.float32)
            self.loss = tf.losses.sparse_softmax_cross_entropy(labels=self.y_head_ph,
                                                               logits=self.dep_head_similarities,
                                                               weights=y_mask)
            self.loss += tf.losses.sparse_softmax_cross_entropy(labels=self.y_dep_ph,
                                                                logits=self.dep_logits,
                                                                weights=y_mask)
            if self.predict_tags:
                tag_loss = tf.losses.sparse_softmax_cross_entropy(labels=self.y_tag_ph,
                                                                  logits=self.tag_logits,
                                                                  weights=y_mask)
                self.loss += self.tag_weight_ph * tag_loss                                                  

    def _init_placeholders(self) -> None:
        super()._init_placeholders()
        self.y_head_ph = tf.placeholder(shape=(None, None), dtype=tf.int32, name='y_head_ph')
        self.y_dep_ph = tf.placeholder(shape=(None, None), dtype=tf.int32, name='y_dep_ph')
        if self.predict_tags:
            self.y_tag_ph = tf.placeholder(shape=(None, None), dtype=tf.int32, name='y_tag_ph')
        self.y_masks_ph = tf.placeholder(shape=(None, None), dtype=tf.int32, name='y_mask_ph')
        self.embeddings_keep_prob_ph = tf.placeholder_with_default(
            1.0, shape=[], name="embeddings_keep_prob_ph")
        if self.predict_tags:
            self.tag_weight_ph = tf.placeholder_with_default(1.0, shape=[], name="tag_weight_ph")


    def _build_feed_dict(self, input_ids, input_masks, y_masks, 
                         y_head=None, y_dep=None, y_tag=None) -> dict:
        y_masks = np.concatenate([np.ones_like(y_masks[:,:1]), y_masks[:,1:]], axis=1)
        feed_dict = self._build_basic_feed_dict(input_ids, input_masks, train=(y_head is not None))
        feed_dict[self.y_masks_ph] = y_masks
        if y_head is not None:
            y_head = zero_pad(y_head)
            y_head = np.concatenate([np.zeros_like(y_head[:,:1]), y_head], axis=1)
            y_dep = zero_pad(y_dep)
            y_dep = np.concatenate([np.zeros_like(y_dep[:,:1]), y_dep], axis=1)
            feed_dict.update({self.embeddings_keep_prob_ph: 1.0 - self.embeddings_dropout,
                              self.y_head_ph: y_head,
                              self.y_dep_ph: y_dep})
            if self.predict_tags:
                y_tag = np.concatenate([np.zeros_like(y_tag[:,:1]), y_tag], axis=1)
                feed_dict.update({self.y_tag_ph: y_tag, self.tag_weight_ph: self.tag_weight})
        return feed_dict

    def __call__(self,
                 input_ids: Union[List[List[int]], np.ndarray],
                 input_masks: Union[List[List[int]], np.ndarray],
                 y_masks: Union[List[List[int]], np.ndarray]) \
            -> Union[List[List[List[int]]], List[List[np.ndarray]]]:
        """ Predicts the outputs for a batch of inputs.
        By default (``return_probas`` = `False` and ``predict_tags`` = `False`) it returns two output batches.
        The first is the batch of head indexes: `i` stands for `i`-th word in the sequence,
        where numeration starts with 1. `0` is predicted for the syntactic root of the sentence.
        The second is the batch of indexes for syntactic dependencies.
        In case ``return_probas`` = `True` we return the probability distribution over possible heads
        instead of the position of the most probable head. For a sentence of length `k` the output
        is an array of shape `k * (k+1)`.
        In case ``predict_tags`` = `True` the model additionally returns the index of the most probable
        morphological tag for each word. The batch of such indexes becomes the third output of the function.

        Returns:
            `pred_heads_to_return`, either a batch of most probable head positions for each token
            (in case ``return_probas`` = `False`)
            or a batch of probability distribution over token head positions

            `pred_deps`, the indexes of token dependency relations

            `pred_tags`: the indexes of token morphological tags (only if ``predict_tags`` = `True`)

        """
        feed_dict = self._build_feed_dict(input_ids, input_masks, y_masks)
        if self.ema:
            self.sess.run(self.ema.switch_to_test_op)
        if self.return_probas:
            pred_head_probs, pred_heads, seq_lengths =\
                 self.sess.run([self.dep_head_probs, self.dep_heads, self.seq_lengths], feed_dict=feed_dict)
            pred_heads_to_return = [np.array(p[1:l,:l]) for l, p in zip(seq_lengths, pred_head_probs)]
        else:
            pred_heads, seq_lengths = self.sess.run([self.dep_heads, self.seq_lengths], feed_dict=feed_dict)
            pred_heads_to_return = [p[1:l] for l, p in zip(seq_lengths, pred_heads)]
        feed_dict[self.y_head_ph] = pred_heads
        pred_deps = self.sess.run(self.deps, feed_dict=feed_dict)
        pred_deps = [p[1:l] for l, p in zip(seq_lengths, pred_deps)]    
        answer = [pred_heads_to_return, pred_deps]
        if self.predict_tags:
            pred_tags = self.sess.run(self.tags, feed_dict=feed_dict)
            pred_tags = [p[1:l] for l, p in zip(seq_lengths, pred_tags)] 
            answer.append(pred_tags)
        return tuple(answer)<|MERGE_RESOLUTION|>--- conflicted
+++ resolved
@@ -41,13 +41,8 @@
         B: an integer tensor with indexes
 
     Returns:
-<<<<<<< HEAD
-        answer: a tensor C, such that C[i, j] = A[i, B[i, j]].
-            In case B is one-dimensional, the output is C[i] = A[i, B[i]]
-=======
         `answer` a tensor such that ``answer[i, j] = A[i, B[i, j]]``.
         In case `B` is one-dimensional, the output is ``answer[i] = A[i, B[i]]``
->>>>>>> 99831426
 
     """
     are_indexes_one_dim = (kb.ndim(B) == 1)
@@ -60,22 +55,12 @@
     if are_indexes_one_dim:
         answer = answer[:,0]
     return answer
-<<<<<<< HEAD
-=======
-
->>>>>>> 99831426
+
 
 def biaffine_layer(deps: tf.Tensor, heads: tf.Tensor, deps_dim: int,
                    heads_dim: int, output_dim: int, name: str="biaffine_layer") -> tf.Tensor:
     """Implements a biaffine layer from [Dozat, Manning, 2016].
 
-<<<<<<< HEAD
-def biaffine_layer(deps: tf.Tensor, heads: tf.Tensor, deps_dim: int,
-                   heads_dim: int, output_dim: int, name: str="biaffine_layer"):
-    """Implements a biaffine layer from [Dozat, Manning, 2016].
-
-=======
->>>>>>> 99831426
     Args:
         deps: the 3D-tensor of dependency states,
         heads: the 3D-tensor of head states,
@@ -85,11 +70,7 @@
         name: the name of a layer
 
     Returns:
-<<<<<<< HEAD
-        answer: the output 3D-tensor
-=======
         `answer` the output 3D-tensor
->>>>>>> 99831426
 
     """
     input_shape = [tf.keras.backend.shape(deps)[i]
@@ -116,11 +97,7 @@
     return answer
 
 
-<<<<<<< HEAD
-def biaffine_attention(deps: tf.Tensor, heads: tf.Tensor, name="biaffine_attention"):
-=======
 def biaffine_attention(deps: tf.Tensor, heads: tf.Tensor, name="biaffine_attention") -> tf.Tensor:
->>>>>>> 99831426
     """Implements a trainable matching layer between two families of embeddings.
 
     Args:
@@ -129,12 +106,8 @@
         name: the name of a layer
 
     Returns:
-<<<<<<< HEAD
-        answer: a 3D-tensor of pairwise scores between deps and heads
-=======
         `answer` a 3D-tensor of pairwise scores between deps and heads
 
->>>>>>> 99831426
     """
     deps_dim_int = deps.get_shape().as_list()[-1]
     heads_dim_int = heads.get_shape().as_list()[-1]
