--- conflicted
+++ resolved
@@ -26,12 +26,7 @@
 from deeppavlov.core.common.registry import register
 from deeppavlov.core.models.tf_model import SimpleTFModel
 from deeppavlov.models.ner.network import NerNetwork
-<<<<<<< HEAD
-from deeppavlov.core.data.utils import tokenize_reg
-from deeppavlov.core.data.utils import download, download_decompress
-=======
 from deeppavlov.core.data.utils import tokenize_reg, download, download_decompress
->>>>>>> dc1474d6
 
 
 @register('dstc_slotfilling')
@@ -116,7 +111,6 @@
 
     @overrides
     def infer(self, instance, *args, **kwargs):
-<<<<<<< HEAD
         if isinstance(instance, str):
             instance = instance.strip()
             instance = [tokenize_reg(instance)]
@@ -129,15 +123,6 @@
             slots.append(self.predict_slots(tokens, tags))
 
         return slots
-=======
-        if type(instance) is str:
-            instance = instance.strip()
-            if not len(instance):
-                return {}
-            return self.predict_slots(instance.lower())
-        else:
-            return [self.predict_slots((' '.join(i)).lower()) for i in instance]
->>>>>>> dc1474d6
 
     def interact(self):
         s = input('Type in the message you want to tag: ')
@@ -148,13 +133,7 @@
 
     def predict_slots(self, tokens, tags):
         # For utterance extract named entities and perform normalization for slot filling
-<<<<<<< HEAD
-
-=======
-        tokens = tokenize_reg(utterance)
-        tags = self._ner_network.predict_for_token_batch([tokens])[0]
-        # print(tags)
->>>>>>> dc1474d6
+
         entities, slots = self._chunk_finder(tokens, tags)
         slot_values = {}
         for entity, slot in zip(entities, slots):
