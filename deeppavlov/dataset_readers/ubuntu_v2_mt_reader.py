# Copyright 2018 Neural Networks and Deep Learning lab, MIPT
#
# Licensed under the Apache License, Version 2.0 (the "License");
# you may not use this file except in compliance with the License.
# You may obtain a copy of the License at
#
#     http://www.apache.org/licenses/LICENSE-2.0
#
# Unless required by applicable law or agreed to in writing, software
# distributed under the License is distributed on an "AS IS" BASIS,
# WITHOUT WARRANTIES OR CONDITIONS OF ANY KIND, either express or implied.
# See the License for the specific language governing permissions and
# limitations under the License.

from typing import List, Tuple, Union, Dict
from pathlib import Path
import csv

from deeppavlov.core.common.registry import register
from deeppavlov.core.data.dataset_reader import DatasetReader


@register('ubuntu_v2_mt_reader')
class UbuntuV2MTReader(DatasetReader):
    """The class to read the Ubuntu V2 dataset from csv files taking into account multi-turn dialogue ``context``.

    Please, see https://github.com/rkadlec/ubuntu-ranking-dataset-creator.
<<<<<<< HEAD

    Args:
        data_path: A path to a folder with dataset csv files.
        num_context_turns: A maximum number of dialogue ``context`` turns.
        padding: "post" or "pre" context sentences padding
=======
>>>>>>> d9077174
    """
    
    def read(self, data_path: str,
             num_context_turns: int = 1,
             padding: str = "post",
             *args, **kwargs) -> Dict[str, List[Tuple[List[str], int]]]:
        """Read the Ubuntu V2 dataset from csv files taking into account multi-turn dialogue ``context``.

        Args:
            data_path: A path to a folder with dataset csv files.
            num_context_turns: A maximum number of dialogue ``context`` turns.
        """

        self.num_turns = num_context_turns
        self.padding = padding
        dataset = {'train': None, 'valid': None, 'test': None}
        train_fname = Path(data_path) / 'train.csv'
        valid_fname = Path(data_path) / 'valid.csv'
        test_fname = Path(data_path) / 'test.csv'
        self.sen2int_vocab = {}
        self.classes_vocab_train = {}
        self.classes_vocab_valid = {}
        self.classes_vocab_test = {}
        dataset["train"] = self.preprocess_data_train(train_fname)
        dataset["valid"] = self.preprocess_data_validation(valid_fname)
        dataset["test"] = self.preprocess_data_validation(test_fname)
        return dataset
    
    def preprocess_data_train(self, train_fname: Union[Path, str]) -> List[Tuple[List[str], int]]:
        contexts = []
        responses = []
        labels = []
        with open(train_fname, 'r') as f:
            reader = csv.reader(f)
            next(reader)
            for el in reader:
                contexts.append(self._expand_context(el[0].split('__eot__'), padding=self.padding))
                responses.append(el[1])
                labels.append(int(el[2]))
        data = [el[0] + [el[1]] for el in zip(contexts, responses)]
        data = list(zip(data, labels))
        return data

    def preprocess_data_validation(self, fname: Union[Path, str]) -> List[Tuple[List[str], int]]:
        contexts = []
        responses = []
        with open(fname, 'r') as f:
            reader = csv.reader(f)
            next(reader)
            for el in reader:
                contexts.append(self._expand_context(el[0].split('__eot__'), padding=self.padding))
                responses.append(el[1:])
        data = [el[0] + el[1] for el in zip(contexts, responses)]
        data = [(el, 1) for el in data]   # NOTE: labels are useless here actually...
        return data

    def _expand_context(self, context: List[str], padding: str) -> List[str]:
        """
        Align context length by using pre/post padding of empty sentences up to ``self.num_turns`` sentences
        or by reducing the number of context sentences to ``self.num_turns`` sentences.

        Args:
            context (List[str]): list of raw context sentences
            padding (str): "post" or "pre" context sentences padding

        Returns:
            List[str]: list of ``self.num_turns`` context sentences
        """
        if padding == "post":
            sent_list = context
            res = sent_list + (self.num_turns - len(sent_list)) * \
                  [''] if len(sent_list) < self.num_turns else sent_list[:self.num_turns]
            return res
        elif padding == "pre":
            # context[-(self.num_turns + 1):-1]  because the last item of `context` is always '' (empty string)
            sent_list = context[-(self.num_turns + 1):-1]
            if len(sent_list) <= self.num_turns:
                tmp = sent_list[:]
                sent_list = [''] * (self.num_turns - len(sent_list))
                sent_list.extend(tmp)
            return sent_list<|MERGE_RESOLUTION|>--- conflicted
+++ resolved
@@ -25,14 +25,11 @@
     """The class to read the Ubuntu V2 dataset from csv files taking into account multi-turn dialogue ``context``.
 
     Please, see https://github.com/rkadlec/ubuntu-ranking-dataset-creator.
-<<<<<<< HEAD
 
     Args:
         data_path: A path to a folder with dataset csv files.
         num_context_turns: A maximum number of dialogue ``context`` turns.
         padding: "post" or "pre" context sentences padding
-=======
->>>>>>> d9077174
     """
     
     def read(self, data_path: str,
@@ -44,6 +41,10 @@
         Args:
             data_path: A path to a folder with dataset csv files.
             num_context_turns: A maximum number of dialogue ``context`` turns.
+            padding: "post" or "pre" context sentences padding
+
+        Returns:
+            Dictionary with keys "train", "valid", "test" and parts of the dataset as their values
         """
 
         self.num_turns = num_context_turns
