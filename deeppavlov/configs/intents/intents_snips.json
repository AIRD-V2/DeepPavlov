{
  "dataset_reader": {
    "name": "basic_classification_reader",
    "x": "text",
    "y": "intents",
    "data_path": "snips",
    "url": "http://lnsigo.mipt.ru/export/datasets/snips_intents/train.csv"
  },
  "dataset_iterator": {
    "name": "basic_classification_iterator",
    "seed": 42,
    "field_to_split": "train",
    "split_fields": [
      "train",
      "valid"
    ],
    "split_proportions": [
      0.9,
      0.1
    ]
  },
  "chainer": {
    "in": [
      "x"
    ],
    "in_y": [
      "y"
    ],
    "pipe": [
      {
        "id": "classes_vocab",
        "name": "default_vocab",
        "fit_on": [
          "y"
        ],
        "level": "token",
        "save_path": "vocabs/snips_classes.dict",
        "load_path": "vocabs/snips_classes.dict"
      },
      {
<<<<<<< HEAD
        "id": "fasttext_embedder",
        "name": "fasttext",
        "save_path": "embeddings/dstc2_fastText_model.bin",
        "load_path": "embeddings/dstc2_fastText_model.bin",
        "dim": 100
      },
      {
        "id": "nltk_tokenizer",
        "name": "nltk_tokenizer",
        "tokenizer": "wordpunct_tokenize"
      },
      {
        "in": [
          "x"
        ],
        "in_y": [
          "y"
        ],
        "out": [
          "y_predicted"
        ],
=======
        "in": ["x"],
        "in_y": ["y"],
        "out": ["y_labels", "y_probas", "y_classes"],
>>>>>>> 0deba096
        "main": true,
        "name": "intent_model",
        "save_path": "intents/intent_cnn_snips_v4",
        "load_path": "intents/intent_cnn_snips_v4",
        "classes": "#classes_vocab.keys()",
        "kernel_sizes_cnn": [
          1,
          2,
          3
        ],
        "filters_cnn": 256,
        "confident_threshold": 0.5,
        "optimizer": "Adam",
        "lear_rate": 0.01,
        "lear_rate_decay": 0.1,
        "loss": "binary_crossentropy",
        "text_size": 15,
        "coef_reg_cnn": 1e-4,
        "coef_reg_den": 1e-4,
        "dropout_rate": 0.5,
        "dense_size": 100,
        "model_name": "cnn_model",
        "embedder": "#fasttext_embedder",
        "tokenizer": "#nltk_tokenizer"
      }
    ],
<<<<<<< HEAD
    "out": [
      "y_predicted"
    ]
=======
    "out": ["y_labels", "y_probas", "y_classes"]
>>>>>>> 0deba096
  },
  "train": {
    "epochs": 1000,
    "batch_size": 64,
    "metrics": [
      "classification_accuracy",
      "classification_f1",
      "classification_roc_auc"
    ],
    "validation_patience": 5,
    "val_every_n_epochs": 5,
    "log_every_n_epochs": 5,
    "show_examples": false,
    "validate_best": true,
    "test_best": false
  },
  "metadata": {
    "labels": {
      "telegram_utils": "IntentModel"
    }
  }
}<|MERGE_RESOLUTION|>--- conflicted
+++ resolved
@@ -38,7 +38,6 @@
         "load_path": "vocabs/snips_classes.dict"
       },
       {
-<<<<<<< HEAD
         "id": "fasttext_embedder",
         "name": "fasttext",
         "save_path": "embeddings/dstc2_fastText_model.bin",
@@ -51,20 +50,9 @@
         "tokenizer": "wordpunct_tokenize"
       },
       {
-        "in": [
-          "x"
-        ],
-        "in_y": [
-          "y"
-        ],
-        "out": [
-          "y_predicted"
-        ],
-=======
         "in": ["x"],
         "in_y": ["y"],
         "out": ["y_labels", "y_probas", "y_classes"],
->>>>>>> 0deba096
         "main": true,
         "name": "intent_model",
         "save_path": "intents/intent_cnn_snips_v4",
@@ -91,13 +79,7 @@
         "tokenizer": "#nltk_tokenizer"
       }
     ],
-<<<<<<< HEAD
-    "out": [
-      "y_predicted"
-    ]
-=======
     "out": ["y_labels", "y_probas", "y_classes"]
->>>>>>> 0deba096
   },
   "train": {
     "epochs": 1000,
