--- conflicted
+++ resolved
@@ -66,7 +66,6 @@
                         q = qa['question']
                         ans_text = []
                         ans_start = []
-<<<<<<< HEAD
                         if len(qa['answers']) == 0:
                             # squad 2.0 has questions without an answer
                             cqas.append(((context, q), ([''], [-1])))
@@ -151,57 +150,6 @@
         # TODO: implement
 
         if self.shuffle:
-=======
-                        for answer in qa['answers']:
-                            ans_text.append(answer['text'])
-                            ans_start.append(answer['answer_start'])
-                        cqas.append(((context, q), (ans_text, ans_start)))
-        return cqas
-
-
-@register('multi_squad_iterator')
-class MultiSquadIterator(DataLearningIterator):
-    """Dataset iterator for multiparagraph-SQuAD dataset.
-
-    With ``with_answer_rate`` rate samples context with answer and with ``1 - with_answer_rate`` samples context
-    from the same article, but without an answer. Contexts without an answer are sampled according to
-    their tfidf scores (tfidf score between question and context).
-
-    It extracts ``context``, ``question``, ``answer_text`` and ``answer_start`` position from dataset.
-    Example from a dataset is a tuple of ``(context, question)`` and ``(answer_text, answer_start)``. If there is
-    no answer in context, then ``answer_text`` is empty string and `answer_start` is equal to -1.
-
-    Args:
-        data: dict with keys ``'train'``, ``'valid'`` and ``'test'`` and values
-        seed: random seed for data shuffling
-        shuffle: whether to shuffle data during batching
-        with_answer_rate: sampling rate of contexts with answer
-
-    Attributes:
-        shuffle: whether to shuffle data during batching
-        random: instance of ``Random`` initialized with a seed
-    """
-
-    def __init__(self, data, seed: Optional[int] = None, shuffle: bool = True, with_answer_rate: float = 0.666,
-                 *args, **kwargs) -> None:
-        self.with_answer_rate = with_answer_rate
-        self.seed = seed
-        self.np_random = np.random.RandomState(seed)
-        super().__init__(data, seed, shuffle, *args, **kwargs)
-
-    def gen_batches(self, batch_size: int, data_type: str = 'train', shuffle: bool = None)\
-            -> Generator[Tuple[Tuple[Tuple[str, str]], Tuple[List[str], List[int]]], None, None]:
-
-        if shuffle is None:
-            shuffle = self.shuffle
-
-        if data_type == 'train':
-            random = self.np_random
-        else:
-            random = np.random.RandomState(self.seed)
-
-        if shuffle:
->>>>>>> d305759b
             random.shuffle(self.data[data_type])
 
         data = self.data[data_type]
@@ -209,55 +157,35 @@
 
         for i in range((data_len - 1) // batch_size + 1):
             batch = []
-<<<<<<< HEAD
             for j in range(i * batch_size, (i+1) * batch_size):
                 if data_len <= j:
                     break
-=======
-            for j in range(i * batch_size, min((i+1) * batch_size, data_len)):
->>>>>>> d305759b
                 q = data[j]['question']
                 contexts = data[j]['contexts']
                 ans_contexts = [c for c in contexts if len(c['answer']) > 0]
                 noans_contexts = [c for c in contexts if len(c['answer']) == 0]
-<<<<<<< HEAD
                 context = None
                 # sample context with answer or without answer
                 if np.random.rand() < self.rate or len(noans_contexts) == 0:
-=======
-                # sample context with answer or without answer
-                if random.rand() < self.with_answer_rate or len(noans_contexts) == 0:
->>>>>>> d305759b
                     # select random context with answer
                     context = random.choice(ans_contexts)
                 else:
                     # select random context without answer
                     # prob ~ context tfidf score
-<<<<<<< HEAD
                     noans_scores = np.array(list(map(lambda x: x['score'], noans_contexts)))
                     noans_scores = noans_scores / np.sum(noans_scores)
                     context = noans_contexts[np.argmax(np.random.multinomial(1, noans_scores))]
-=======
-                    noans_scores = np.array([x['score'] for x in noans_contexts])
-                    noans_scores = noans_scores / np.sum(noans_scores)
-                    context = noans_contexts[np.argmax(random.multinomial(1, noans_scores))]
->>>>>>> d305759b
 
                 answer_text = [ans['text'] for ans in context['answer']] if len(context['answer']) > 0 else ['']
                 answer_start = [ans['answer_start'] for ans in context['answer']] if len(context['answer']) > 0 else [-1]
                 batch.append(((context['context'], q), (answer_text, answer_start)))
             yield tuple(zip(*batch))
 
-<<<<<<< HEAD
     def get_instances(self, data_type: str = 'train'):
-=======
-    def get_instances(self, data_type: str = 'train') -> Tuple[Tuple[Tuple[str, str]], Tuple[List[str], List[int]]]:
->>>>>>> d305759b
         data_examples = []
         for qcas in self.data[data_type]:  # question, contexts, answers
             question = qcas['question']
             for context in qcas['contexts']:
-<<<<<<< HEAD
                 answer_text = list(map(lambda x: x['text'], context['answer']))
                 answer_start = list(map(lambda x: x['answer_start'], context['answer']))
                 data_examples.append(((context['context'], question), (answer_text, answer_start)))
@@ -307,9 +235,84 @@
                                 ans_start.append(answer['answer_start'])
                             cqas.append((x, (ans_text, ans_start)))
         return cqas
-=======
+
+
+@register('multi_squad_iterator')
+class MultiSquadIterator(DataLearningIterator):
+    """Dataset iterator for multiparagraph-SQuAD dataset.
+
+    With ``with_answer_rate`` rate samples context with answer and with ``1 - with_answer_rate`` samples context
+    from the same article, but without an answer. Contexts without an answer are sampled according to
+    their tfidf scores (tfidf score between question and context).
+
+    It extracts ``context``, ``question``, ``answer_text`` and ``answer_start`` position from dataset.
+    Example from a dataset is a tuple of ``(context, question)`` and ``(answer_text, answer_start)``. If there is
+    no answer in context, then ``answer_text`` is empty string and `answer_start` is equal to -1.
+
+    Args:
+        data: dict with keys ``'train'``, ``'valid'`` and ``'test'`` and values
+        seed: random seed for data shuffling
+        shuffle: whether to shuffle data during batching
+        with_answer_rate: sampling rate of contexts with answer
+
+    Attributes:
+        shuffle: whether to shuffle data during batching
+        random: instance of ``Random`` initialized with a seed
+    """
+
+    def __init__(self, data, seed: Optional[int] = None, shuffle: bool = True, with_answer_rate: float = 0.666,
+                 *args, **kwargs) -> None:
+        self.with_answer_rate = with_answer_rate
+        self.seed = seed
+        self.np_random = np.random.RandomState(seed)
+        super().__init__(data, seed, shuffle, *args, **kwargs)
+
+    def gen_batches(self, batch_size: int, data_type: str = 'train', shuffle: bool = None)\
+            -> Generator[Tuple[Tuple[Tuple[str, str]], Tuple[List[str], List[int]]], None, None]:
+
+        if shuffle is None:
+            shuffle = self.shuffle
+
+        if data_type == 'train':
+            random = self.np_random
+        else:
+            random = np.random.RandomState(self.seed)
+
+        if shuffle:
+            random.shuffle(self.data[data_type])
+
+        data = self.data[data_type]
+        data_len = len(data)
+
+        for i in range((data_len - 1) // batch_size + 1):
+            batch = []
+            for j in range(i * batch_size, min((i+1) * batch_size, data_len)):
+                q = data[j]['question']
+                contexts = data[j]['contexts']
+                ans_contexts = [c for c in contexts if len(c['answer']) > 0]
+                noans_contexts = [c for c in contexts if len(c['answer']) == 0]
+                # sample context with answer or without answer
+                if random.rand() < self.with_answer_rate or len(noans_contexts) == 0:
+                    # select random context with answer
+                    context = random.choice(ans_contexts)
+                else:
+                    # select random context without answer
+                    # prob ~ context tfidf score
+                    noans_scores = np.array([x['score'] for x in noans_contexts])
+                    noans_scores = noans_scores / np.sum(noans_scores)
+                    context = noans_contexts[np.argmax(random.multinomial(1, noans_scores))]
+
+                answer_text = [ans['text'] for ans in context['answer']] if len(context['answer']) > 0 else ['']
+                answer_start = [ans['answer_start'] for ans in context['answer']] if len(context['answer']) > 0 else [-1]
+                batch.append(((context['context'], q), (answer_text, answer_start)))
+            yield tuple(zip(*batch))
+
+    def get_instances(self, data_type: str = 'train') -> Tuple[Tuple[Tuple[str, str]], Tuple[List[str], List[int]]]:
+        data_examples = []
+        for qcas in self.data[data_type]:  # question, contexts, answers
+            question = qcas['question']
+            for context in qcas['contexts']:
                 answer_text = [x['text'] for x in context['answer']]
                 answer_start = [x['answer_start'] for x in context['answer']]
                 data_examples.append(((context['context'], question), (answer_text, answer_start)))
-        return tuple(zip(*data_examples))
->>>>>>> d305759b
+        return tuple(zip(*data_examples))